# AI Recruiter 🚀

An AI-powered suite designed to streamline and revolutionize your recruitment workflow.

![AI Recruiter Hero](./public/hero-hologram.png)

## 📝 Overview

AI Recruiter is a modern, full-stack web application built to help recruiters and hiring managers make smarter, faster, and data-driven hiring decisions. By leveraging the power of Google's Gemini AI through Genkit, this platform automates the tedious tasks of resume screening, candidate ranking, and interview preparation, allowing you to focus on what truly matters: finding the best talent.

This project is built with a production-ready stack and serves as a comprehensive example of integrating modern web technologies with cutting-edge AI capabilities.

---

## ✨ Key Features

-   **🧠 AI Resume Ranker**: Upload multiple job descriptions and resumes to intelligently rank candidates. The AI provides a match score, ATS compatibility score, and detailed feedback for each candidate.
-   **📊 ATS Score Finder**: Analyze individual resumes for Applicant Tracking System (ATS) compatibility. Get actionable suggestions to optimize resumes for automated screening processes.
-   **❓ AI Interview Question Generator**: Automatically generate a comprehensive set of technical, behavioral, situational, and role-specific interview questions by simply uploading a job description.
-   **🔐 Secure Authentication & Data Storage**: Built-in user authentication (Sign Up/Login) powered by Firebase Authentication. All user data, including uploaded roles and screening results, is securely stored in Firestore and tied to the user's account.
-   **📱 Fully Responsive Design**: A sleek and modern UI built with ShadCN and Tailwind CSS, ensuring a seamless experience on both desktop and mobile devices.
-   **🎨 Light & Dark Mode**: A beautiful, themeable interface that respects user preferences.

---

## 🛠️ Tech Stack

-   **Framework**: [Next.js](https://nextjs.org/) (React)
-   **Generative AI**: [Google AI (Gemini) via Genkit](https://firebase.google.com/docs/genkit)
-   **Backend & DB**: [Firebase](https://firebase.google.com/) (Authentication, Firestore)
-   **Styling**: [Tailwind CSS](https://tailwindcss.com/)
-   **UI Components**: [ShadCN UI](https://ui.shadcn.com/)
-   **Deployment**: Ready for [Firebase App Hosting](https://firebase.google.com/docs/app-hosting)

---

## 🚀 Getting Started

Follow these instructions to get a copy of the project up and running on your local machine for development and testing purposes.

### Prerequisites

-   [Node.js](https://nodejs.org/en/) (v18 or later recommended)
-   [npm](https://www.npmjs.com/) or [yarn](https://yarnpkg.com/)
-   A [Firebase](https://firebase.google.com/) project.
-   A [Google AI API Key](https://aistudio.google.com/app/apikey).

### 1. Clone the Repository

```bash
git clone https://github.com/your-username/resumerank-ai.git
cd resumerank-ai
```

### 2. Install Dependencies

```bash
npm install
```

### 3. Set Up Environment Variables

You'll need to provide your secret keys for Firebase and Google AI. Create a file named `.env.local` in the root of the project by copying the example file:

```bash
cp .env.example .env.local
```

Now, open `.env.local` and fill in the required values.

#### **How to get your Firebase credentials:**

1.  Go to your [Firebase Console](https://console.firebase.google.com/).
2.  Create a new project (or select an existing one).
3.  In your project, go to **Project Settings** (the gear icon).
4.  Under the "General" tab, scroll down to "Your apps".
5.  Click the **Web** icon (`</>`) to create a new web app.
6.  Give it a nickname and register the app.
7.  Firebase will provide you with a `firebaseConfig` object. Copy the values from this object into the corresponding `NEXT_PUBLIC_FIREBASE_*` variables in your `.env.local` file.
8.  Enable **Authentication** (with Email/Password provider) and **Firestore Database** in the Firebase console.

#### **How to get your Google AI API key:**

1.  Visit [Google AI Studio](https://aistudio.google.com/app/apikey).
2.  Click "Create API key in new project".
3.  Copy the generated API key and paste it as the `GOOGLE_API_KEY` value in your `.env.local` file.

### 4. Run the Development Server

Once your environment variables are set, you can run the application:

```bash
npm run dev
```

The application should now be running on [http://localhost:3000](http://localhost:3000).

---

## 📁 Folder Structure

The project follows a standard Next.js App Router structure with some key directories:

```
/
├── src/
│   ├── app/                # Main application pages and layouts
│   ├── ai/                 # Genkit AI flows and configuration
│   ├── components/         # Reusable UI components
│   ├── contexts/           # React contexts (Auth, Loading)
│   ├── hooks/              # Custom React hooks (useToast)
│   ├── lib/                # Libraries, utilities, and type definitions
│   └── services/           # Firestore service functions
├── public/                 # Static assets (images, fonts)
└── .env.local              # Your secret environment variables (ignored by Git)
```
---

## connect with - tejas2382004@gmail.com

<<<<<<< HEAD
Created by [Your Name] - feel free to reach out!

---
=======
Created by Tejas Patil - feel free to reach out!
>>>>>>> 252c487e
<|MERGE_RESOLUTION|>--- conflicted
+++ resolved
@@ -115,13 +115,3 @@
 └── .env.local              # Your secret environment variables (ignored by Git)
 ```
 ---
-
-## connect with - tejas2382004@gmail.com
-
-<<<<<<< HEAD
-Created by [Your Name] - feel free to reach out!
-
----
-=======
-Created by Tejas Patil - feel free to reach out!
->>>>>>> 252c487e
